--- conflicted
+++ resolved
@@ -82,16 +82,11 @@
             for polar in ['RR', 'RL', 'LR', 'LL']:
                 ra_exp.pima.set_polar(polar)
                 ra_exp.fringe_fitting(True, True)
-<<<<<<< HEAD
                 ra_exp.fringes2db()
-#                ra_exp.split()
-=======
-#                ra_exp.fringes2db()
                 ra_exp.split()
                 ra_exp.copy_uvfits('/home/voitsik/RadioAstron/VLBI')
->>>>>>> aad04f23
 
-#            ra_exp.delete_uvfits()
+            ra_exp.delete_uvfits()
             ra_exp.db.close()
         except pypima.pima.Error as err:
             print('PIMA Error: ', err)
